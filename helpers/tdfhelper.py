--- conflicted
+++ resolved
@@ -1,3 +1,16 @@
+from asyncio import Event
+
+from db.player import Player
+from db.game import EntityEnds, EntityStarts, Events, Scores, PlayerStates, Teams
+from db.types import EventType, PlayerStateType, Team
+from db.sm5 import SM5Game, SM5Stats
+from db.laserball import LaserballGame, LaserballStats
+from helpers.ratinghelper import MU, SIGMA
+from typing import List, Dict
+from datetime import datetime
+from sanic.log import logger
+from helpers import ratinghelper
+import aiohttp
 import json
 import os
 from datetime import datetime
@@ -7,16 +20,9 @@
 
 from db.game import EntityEnds, EntityStarts, Events, Scores, PlayerStates, Teams
 from db.laserball import LaserballGame, LaserballStats
-<<<<<<< HEAD
-from helpers.ratinghelper import MU, SIGMA
-from typing import List, Dict
-from datetime import datetime
-from sanic.log import logger
-=======
 from db.player import Player
 from db.sm5 import SM5Game, SM5Stats
 from db.types import EventType, PlayerStateType, Team
->>>>>>> c7224a02
 from helpers import ratinghelper
 
 
@@ -310,7 +316,6 @@
                 continue
 
             player = await Player.filter(entity_id=entity_id).first()
-<<<<<<< HEAD
             
             try:
                 entity_end.previous_rating_mu = player.sm5_mu
@@ -323,13 +328,6 @@
                 entity_end.current_rating_mu = MU
                 entity_end.current_rating_sigma = SIGMA
             
-=======
-
-            entity_end.previous_rating_mu = player.sm5_mu
-            entity_end.previous_rating_sigma = player.sm5_sigma
-            entity_end.current_rating_mu = player.sm5_mu
-            entity_end.current_rating_sigma = player.sm5_sigma
->>>>>>> c7224a02
 
             await entity_end.save()
 
@@ -716,17 +714,10 @@
                 entity_end.current_rating_mu = player.laserball_mu
                 entity_end.current_rating_sigma = player.laserball_sigma
             except AttributeError:
-<<<<<<< HEAD
                 entity_end.previous_rating_mu = MU
                 entity_end.previous_rating_sigma = SIGMA
                 entity_end.current_rating_mu = MU
                 entity_end.current_rating_sigma = SIGMA
-=======
-                entity_end.previous_rating_mu = 25
-                entity_end.previous_rating_sigma = 25 / 3
-                entity_end.current_rating_mu = 25
-                entity_end.current_rating_sigma = 25 / 3
->>>>>>> c7224a02
 
             await entity_end.save()
 
